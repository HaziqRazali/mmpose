--- conflicted
+++ resolved
@@ -19,22 +19,11 @@
 from mmpose.structures import merge_data_samples, split_instances
 from mmpose.utils import adapt_mmdet_pipeline
 
-<<<<<<< HEAD
 from collections import deque
 
 from utils_variables import rom_test
 from utils import set_kpt_preset, handle_hotkeys_for_presets
 from utils_3d import extract_intrinsics_from_depth, compute_3d_skeletons, visualize_3d_skeletons, angle
-=======
-import ast
-from utils_variables import presets, rom_test
-from utils import set_kpt_preset, handle_hotkeys_for_presets
-from utils_3d import extract_intrinsics_from_depth, compute_3d_skeletons, visualize_3d_skeletons, angle
-
-from dataclasses import dataclass, field
-from collections import deque
-from typing import Optional, Deque
->>>>>>> 6dc8ca25
 
 try:
     from mmdet.apis import inference_detector, init_detector
@@ -50,7 +39,6 @@
 
 
 # =========================
-<<<<<<< HEAD
 # Session State
 # =========================
 
@@ -134,170 +122,6 @@
 
 # =========================
 # Core Processing
-=======
-# Stability Tracking Helpers
-# =========================
-
-@dataclass
-class MotionStability:
-    """
-    Tracks whether a signal is 'stable' over a sliding window and measures how long
-    it has remained stable. Supports two modes:
-
-    - 'angle': value is a float in degrees. Stability uses std dev (deg) and median speed (deg/s).
-    - 'position': value is an array [K,3] in meters. Stability uses mean joint std (mm)
-                  and median joint speed (mm/s) across the tracked joints.
-
-    A small dropout_tolerance allows brief instability without resetting the timer.
-    """
-    mode: str  # 'angle' or 'position'
-    window_sec: float
-    std_thr: float
-    speed_thr: float
-    min_stable_sec: float
-    dropout_tolerance: float = 0.3
-    history: Deque = field(default_factory=deque)
-    stable_since: Optional[float] = None
-    unstable_since: Optional[float] = None
-    missing_since: Optional[float] = None
-
-    def update(self, value, t_now: float):
-
-        """
-        value: float (deg) for 'angle' or np.ndarray shape [K,3] in meters for 'position'
-        t_now: seconds (time.time())
-        """
-
-        # Detect missing input for this frame
-        if self.mode == 'angle':
-            is_missing = not (isinstance(value, (int, float, np.floating)) and np.isfinite(value))
-        else:  # position
-            v = np.asarray(value)
-            is_missing = (v.ndim != 2) or (v.shape[1] != 3) or (not np.all(np.isfinite(v)))
-
-        # Always prune old samples in history
-        while self.history and (t_now - self.history[0][0]) > self.window_sec:
-            self.history.popleft()
-
-        if is_missing:
-            # Do NOT append missing to history; it would poison the window
-            if self.missing_since is None:
-                self.missing_since = t_now
-
-            # Only reset the stable timer if missing lasts longer than tolerance
-            if self.stable_since is not None and (t_now - self.missing_since) > self.dropout_tolerance:
-                self.stable_since = None
-
-            # Report unknown metrics during missing frames
-            stable_dur = 0.0 if self.stable_since is None else (t_now - self.stable_since)
-            return False, stable_dur, {"std": float('nan'), "speed": float('nan')}
-
-        # If we got here, we have a valid sample; clear missing timer and append
-        self.missing_since = None        
-        self.history.append((t_now, value))
-
-        # prune old
-        #while self.history and (t_now - self.history[0][0]) > self.window_sec:
-        #    self.history.popleft()
-
-        stable, metrics = self._evaluate()
-
-        if stable:
-            self.unstable_since = None
-            if self.stable_since is None:
-                # anchor stability timer at oldest element in current window
-                self.stable_since = self.history[0][0]
-        else:
-            if self.unstable_since is None:
-                self.unstable_since = t_now
-            # reset only if instability lasts longer than tolerance
-            if self.stable_since is not None and (t_now - self.unstable_since) > self.dropout_tolerance:
-                self.stable_since = None
-
-        stable_dur = 0.0 if self.stable_since is None else (t_now - self.stable_since)
-        ready = stable and (self.stable_since is not None) and (stable_dur >= self.min_stable_sec)
-        return ready, stable_dur, metrics
-
-    def _evaluate(self):
-        if len(self.history) < 2:
-            return False, {"std": float('inf'), "speed": float('inf')}
-
-        times = np.array([t for t, _ in self.history], dtype=float)
-
-        if self.mode == 'angle':
-            vals = np.array([v for _, v in self.history], dtype=float)  # deg
-            times = np.array([t for t, _ in self.history], dtype=float)
-
-            valid = np.isfinite(vals)
-            if np.sum(valid) < 2:
-                return False, {"std": float('nan'), "speed": float('nan')}
-
-            vals_v = vals[valid]
-            times_v = times[valid]
-
-            std = float(np.std(vals_v))  # all finite
-            dvals = np.diff(vals_v)
-            dt = np.diff(times_v)
-            speed = float(np.median(np.abs(dvals) / np.maximum(dt, 1e-6)))  # deg/s
-
-            ok = (std <= self.std_thr) and (speed <= self.speed_thr)
-            return ok, {"std": std, "speed": speed}
-
-        # position mode
-        arr = np.stack([v for _, v in self.history], axis=0)   # [T,K,3] m
-        times = np.array([t for t, _ in self.history], dtype=float)
-
-        # Keep only timesteps where all coords are finite
-        mask_t = np.all(np.isfinite(arr), axis=(1, 2))
-        if np.sum(mask_t) < 2:
-            return False, {"std": float('nan'), "speed": float('nan')}
-
-        arr_v = arr[mask_t]          # [Tv,K,3]
-        times_v = times[mask_t]      # [Tv]
-
-        # Positional std across the window (average per-joint magnitude), in mm
-        stds = np.std(arr_v, axis=0)  # [K,3] m
-        std_mm = float(np.mean(np.linalg.norm(stds, axis=-1)) * 1000.0)
-
-        # Positional speed: median of per-step joint speeds, in mm/s
-        diffs = np.diff(arr_v, axis=0)                         # [Tv-1,K,3] m
-        dt = np.diff(times_v)[:, None, None]                   # [Tv-1,1,1] s
-        vels = np.linalg.norm(diffs / np.maximum(dt, 1e-6), axis=-1)  # [Tv-1,K] m/s
-        vel_mm_s = float(np.median(vels) * 1000.0)
-
-        ok = (std_mm <= self.std_thr) and (vel_mm_s <= self.speed_thr)
-        return ok, {"std": std_mm, "speed": vel_mm_s}
-
-class SessionState:
-    def __init__(self, args):
-        self.angle_tracker = MotionStability(
-            mode='angle',
-            window_sec=args.stable_window,
-            std_thr=args.angle_std_thr,
-            speed_thr=args.angle_speed_thr,
-            min_stable_sec=args.min_stable_sec,
-            dropout_tolerance=args.dropout_tolerance
-        )
-        self.pos_tracker = MotionStability(
-            mode='position',
-            window_sec=args.stable_window,
-            std_thr=args.pos_std_mm,
-            speed_thr=args.pos_speed_mm,
-            min_stable_sec=args.min_stable_sec,
-            dropout_tolerance=args.dropout_tolerance
-        )
-        self.rom_started = False
-        self.rom_baseline = None
-        self.last_angle = None
-        self.last_key = -1
-        self.last_metrics_a = {}
-        self.last_metrics_p = {}
-        self.delta_ema = None
-        self.angle_series = deque()
-
-# =========================
-# Core Processing Function
->>>>>>> 6dc8ca25
 # =========================
 
 def process_one_image(args,
@@ -308,12 +132,6 @@
                       visualizer=None,
                       show_interval=0,
                       state=None):
-<<<<<<< HEAD
-=======
-    """Visualize predicted keypoints (and heatmaps) of one image + stability gate."""
-
-    #################### prediction
->>>>>>> 6dc8ca25
 
     det_result = inference_detector(detector, color_img)
     pred_instance = det_result.pred_instances.cpu().numpy()
@@ -353,78 +171,12 @@
             show_kpt_idx=args.show_kpt_idx,
             show_kpt_subset=rom_test[args.rom_test],
             skeleton_style=args.skeleton_style,
-<<<<<<< HEAD
             show=False,
             wait_time=0,
             kpt_thr=args.kpt_thr)
 
     frame_rgb = visualizer.get_image()
     frame_bgr = mmcv.rgb2bgr(frame_rgb)
-=======
-            show=False,  # show in our own cv2 window below
-            wait_time=0, # wait handled below
-            kpt_thr=args.kpt_thr)
-
-    # Prepare frame for cv2 overlay
-    frame_rgb = visualizer.get_image()
-    frame_bgr = mmcv.rgb2bgr(frame_rgb)
-
-    #################### save predictions for debugging
-
-    if args.save_predictions and data_samples.get('pred_instances', None) is not None:
-        timestamp = time.strftime("%Y%m%d_%H%M%S_%f")[:-3]  # add ms to avoid collision
-        os.makedirs("snapshots", exist_ok=True)
-
-        # Save RGB image (already BGR here)
-        cv2.imwrite(f"snapshots/image_{timestamp}.png", frame_bgr)
-
-        # Save Depth image (raw uint16)
-        if hasattr(depth_img, "get_data"):
-            depth_array = np.asanyarray(depth_img.get_data())  # uint16
-            cv2.imwrite(f"snapshots/depth_{timestamp}.png", depth_array)
-
-            # Save intrinsics
-            try:
-                depth_intrin = depth_img.profile.as_video_stream_profile().get_intrinsics()
-                intrin_dict = {
-                    "width": depth_intrin.width,
-                    "height": depth_intrin.height,
-                    "fx": depth_intrin.fx,
-                    "fy": depth_intrin.fy,
-                    "ppx": depth_intrin.ppx,
-                    "ppy": depth_intrin.ppy,
-                    "model": str(depth_intrin.model),
-                    "coeffs": depth_intrin.coeffs
-                }
-                with open(f"snapshots/intrinsics_{timestamp}.json", "w") as f:
-                    json.dump(intrin_dict, f, indent=2)
-            except Exception as e:
-                print(f"[!] Failed to save intrinsics: {e}")
-        else:
-            # non-RealSense input
-            pass
-
-        # Save prediction JSON
-        pred_dict = {}
-        pred = data_samples.pred_instances
-        for k, v in pred.items():
-            if hasattr(v, "cpu"):
-                pred_dict[k] = v.cpu().numpy().tolist()
-            elif isinstance(v, np.ndarray):
-                pred_dict[k] = v.tolist()
-            else:
-                pred_dict[k] = v  # already JSON-safe
-
-        # Save transformed keypoints if available
-        if hasattr(pred, "transformed_keypoints"):
-            pred_dict["transformed_keypoints"] = pred.transformed_keypoints.cpu().numpy().tolist()
-
-        # Save visualizer skeleton
-        if hasattr(visualizer, "skeleton"):
-            pred_dict["skeleton"] = visualizer.skeleton
-        else:
-            pred_dict["skeleton"] = []
->>>>>>> 6dc8ca25
 
     t_now = time.time()
     pred = data_samples.get('pred_instances', None)
@@ -433,59 +185,14 @@
     current_ids = rom_test.get(args.rom_test, [])
     is_angle_mode = isinstance(current_ids, (list, tuple)) and len(current_ids) == 3
 
-<<<<<<< HEAD
     if (depth_img is not None) and (pred is not None):
         intrin_dict = extract_intrinsics_from_depth(depth_img)
         if intrin_dict is not None:
-=======
-    #################### 3D computation + STABILITY HUD
-
-    hud_lines = []
-    t_now = time.time()
-    pred = data_samples.get('pred_instances', None)
-
-    # Persistent HUD after ROM has started (always draw something)
-    if state is not None and state.rom_started:
-        if state.rom_baseline is not None:
-            hud_lines.append(f"ROM STARTED  (baseline {state.rom_baseline:.1f} deg)")
-        else:
-            hud_lines.append("ROM STARTED")
-        
-        # Show the last known angle even if this frame misses detections
-        #if getattr(state, "last_angle", None) is not None:
-        #    delta = state.last_angle - (state.rom_baseline or 0.0)
-        #    hud_lines.append(f"Angle: {state.last_angle:.1f} deg   Delta: {delta:+.1f} deg")
-
-        if getattr(state, "last_angle", None) is not None and state.rom_baseline is not None:
-            raw_delta = state.last_angle - state.rom_baseline
-
-            # EMA smoothing for display (optional)
-            if args.delta_ema_alpha > 0.0:
-                if state.delta_ema is None or not np.isfinite(state.delta_ema):
-                    state.delta_ema = float(raw_delta)
-                else:
-                    a = float(args.delta_ema_alpha)
-                    state.delta_ema = a * float(raw_delta) + (1.0 - a) * state.delta_ema
-                disp_delta = state.delta_ema
-            else:
-                disp_delta = raw_delta
-
-            hud_lines.append(f"Angle: {state.last_angle:.1f} deg   d={disp_delta:+.1f} deg")
-
-    if (depth_img is not None) and (pred is not None):
-        intrin_dict = extract_intrinsics_from_depth(depth_img)
-        if intrin_dict is not None:
-            # Prefer transformed_keypoints if present
->>>>>>> 6dc8ca25
             keypoints = getattr(pred, 'transformed_keypoints', None)
             if keypoints is None:
                 keypoints = pred.keypoints
             if hasattr(keypoints, 'cpu'):
-<<<<<<< HEAD
                 keypoints = keypoints.cpu().numpy()
-=======
-                keypoints = keypoints.cpu().numpy()  # [N,J,2]
->>>>>>> 6dc8ca25
 
             visibility = getattr(pred, 'keypoints_visible', None)
             if visibility is None:
@@ -494,7 +201,6 @@
                 visibility = visibility.cpu().numpy()
 
             if keypoints.shape[0] > 0:
-<<<<<<< HEAD
                 joints_xyz = compute_3d_skeletons(keypoints, visibility, depth_img, intrin_dict, args.kpt_thr)
                 joints_xyz = np.array(joints_xyz)
 
@@ -577,184 +283,15 @@
 
     return data_samples.get('pred_instances', None), key, combined_bgr
 
-=======
-                # 3D joints for person 0
-                joints_xyz = compute_3d_skeletons(keypoints, visibility, depth_img, intrin_dict, args.kpt_thr)
-                joints_xyz = np.array(joints_xyz)  # [N,J,3] meters
-
-                # -------------- Angle for the ROM test --------------
-                angle_t = np.nan
-                try:
-                    kpt_ids = rom_test[args.rom_test]  # e.g., [shoulder, elbow, wrist]
-                    angle_t = angle(joints_xyz[0, kpt_ids[0]],
-                                    joints_xyz[0, kpt_ids[1]],
-                                    joints_xyz[0, kpt_ids[2]])
-                except Exception as e:
-                    hud_lines.append(f"Angle err: {e}")
-
-                if state is not None and np.isfinite(angle_t):
-                    state.last_angle = float(angle_t)
-
-                # Add to rolling series for sparkline and prune by time
-                if args.plot_seconds > 0 and np.isfinite(angle_t):
-                    state.angle_series.append((t_now, float(angle_t)))
-                    cutoff = t_now - float(args.plot_seconds)
-                    while state.angle_series and state.angle_series[0][0] < cutoff:
-                        state.angle_series.popleft()
-
-                # -------------- STABILITY --------------
-                if state is not None and not state.rom_started:
-                    ready_a = duration_a = None
-                    metrics_a = {}
-                    ready_p = duration_p = None
-                    metrics_p = {}
-
-                    if args.stability_mode in ('angle', 'both') and np.isfinite(angle_t):
-                        ready_a, duration_a, metrics_a = state.angle_tracker.update(float(angle_t), t_now)
-
-                    if args.stability_mode in ('position', 'both'):
-                        # track the same ROM joints
-                        tracked = joints_xyz[0, kpt_ids, :]  # [3,3] or [K,3]
-                        ready_p, duration_p, metrics_p = state.pos_tracker.update(tracked, t_now)
-
-                    if args.stability_mode == 'angle':
-                        ready = bool(ready_a)
-                        duration = duration_a or 0.0
-                    elif args.stability_mode == 'position':
-                        ready = bool(ready_p)
-                        duration = duration_p or 0.0
-                    else:  # both
-                        ready = bool(ready_a) and bool(ready_p)
-                        duration = min(duration_a or 0.0, duration_p or 0.0)
-
-                    # Cache last good metrics (steady HUD across brief dropouts)
-                    if metrics_a and (np.isfinite(metrics_a.get('std', np.nan)) or np.isfinite(metrics_a.get('speed', np.nan))):
-                        state.last_metrics_a = metrics_a
-                    if metrics_p and (np.isfinite(metrics_p.get('std', np.nan)) or np.isfinite(metrics_p.get('speed', np.nan))):
-                        state.last_metrics_p = metrics_p
-
-                    hud_lines.append(f"Stable? {'YES' if ready else 'NO'} [{duration:.2f}s / {args.min_stable_sec:.2f}s]")
-                    if args.stability_mode in ('angle', 'both'):
-                        src = metrics_a if metrics_a else state.last_metrics_a
-                        a_std = float((src or {}).get('std', float('nan')))
-                        a_spd = float((src or {}).get('speed', float('nan')))
-                        hud_lines.append(f"Angle std={a_std:.1f} deg, speed={a_spd:.1f} deg/s")
-
-                    if args.stability_mode in ('position', 'both'):
-                        src = metrics_p if metrics_p else state.last_metrics_p
-                        p_std = float((src or {}).get('std', float('nan')))
-                        p_spd = float((src or {}).get('speed', float('nan')))
-                        hud_lines.append(f"Pos std={p_std:.1f} mm, speed={p_spd:.1f} mm/s")
-
-                    if ready and not state.rom_started:
-                        state.rom_started = True
-                        # Robust baseline = median angle over the current stable window (angle tracker history)
-                        vals = np.array([v for (_, v) in state.angle_tracker.history], dtype=float) if state.angle_tracker else np.array([])
-                        vals = vals[np.isfinite(vals)]
-                        if vals.size >= 1:
-                            state.rom_baseline = float(np.median(vals))
-                        elif np.isfinite(angle_t):
-                            # Fallback if we somehow don't have angle history but do have an angle
-                            state.rom_baseline = float(angle_t)
-                        else:
-                            state.rom_baseline = None
-
-                    #elif state is not None and state.rom_started:
-                    #    # Keep showing a compact HUD after gating
-                    #    hud_lines.append(f"ROM STARTED  (baseline {state.rom_baseline:.1f}°)")
-                    #    if np.isfinite(angle_t):
-                    #        hud_lines.append(f"Angle: {angle_t:.1f}°   Δ: {angle_t - state.rom_baseline:+.1f}°")
-
-                # Optional: 3D visualization
-                if getattr(args, "show3d", False):
-                    try:
-                        skeleton = visualizer.skeleton if hasattr(visualizer, "skeleton") else None
-                        visualize_3d_skeletons(
-                            joints_xyz[0], skeleton, args.show_kpt_subset, args.kpt_thr
-                        )
-                    except Exception as e:
-                        hud_lines.append(f"3D viz err: {e}")
-
-    # Draw HUD (top-left)
-    if args.show:
-        y = 22
-        for line in hud_lines:
-            cv2.putText(frame_bgr, line, (10, y), cv2.FONT_HERSHEY_SIMPLEX, 0.6, (0, 240, 0), 2, cv2.LINE_AA)
-            y += 22
-
-        # ----- Sparkline: angle over last X seconds -----
-        if args.plot_seconds > 0 and len(state.angle_series) >= 2:
-            # Filter out any non-finite samples first
-            series = [(t, a) for (t, a) in state.angle_series if np.isfinite(a)]
-            if len(series) >= 2:
-                H, W = frame_bgr.shape[:2]
-                pw, ph, pm = int(args.plot_width), int(args.plot_height), int(args.plot_margin)
-                x0 = max(0, W - pw - pm)
-                y0 = pm
-                x1 = min(W - 1, x0 + pw)
-                y1 = min(H - 1, y0 + ph)
-
-                # time window
-                t0 = t_now - float(args.plot_seconds)  # reuse the frame timestamp you already have
-                ts = [max(t0, t) for (t, _) in series]
-                ys = [a for (_, a) in series]
-
-                # y scale (pad if flat)
-                y_min = min(ys); y_max = max(ys)
-                if not np.isfinite(y_min) or not np.isfinite(y_max) or abs(y_max - y_min) < 1e-6:
-                    y_min, y_max = (0.0, 1.0) if not np.isfinite(y_min) or not np.isfinite(y_max) else (y_min - 1.0, y_max + 1.0)
-
-                def map_pt(t, y):
-                    # time maps left->right
-                    tx = (t - t0) / max(args.plot_seconds, 1e-6)
-                    tx = 0.0 if not np.isfinite(tx) else min(max(tx, 0.0), 1.0)
-                    px = int(round(x0 + tx * (x1 - x0)))
-                    # angle maps bottom->top
-                    ty = (y - y_min) / max((y_max - y_min), 1e-6)
-                    ty = 0.0 if not np.isfinite(ty) else min(max(ty, 0.0), 1.0)
-                    py = int(round(y1 - ty * (y1 - y0)))
-                    return px, py
-
-                # background + border
-                cv2.rectangle(frame_bgr, (x0, y0), (x1, y1), (32, 32, 32), thickness=-1)
-                cv2.rectangle(frame_bgr, (x0, y0), (x1, y1), (180, 180, 180), thickness=1)
-
-                # polyline
-                pts = [map_pt(t, y) for (t, y) in zip(ts, ys)]
-                cv2.polylines(frame_bgr, [np.array(pts, dtype=np.int32)], isClosed=False, color=(0, 255, 0), thickness=2, lineType=cv2.LINE_AA)
-
-                # labels
-                if getattr(state, "last_angle", None) is not None and np.isfinite(state.last_angle):
-                    cv2.putText(frame_bgr, f"{state.last_angle:.1f} deg", (x0 + 6, y0 + 18), cv2.FONT_HERSHEY_SIMPLEX, 0.5, (255,255,255), 1, cv2.LINE_AA)
-                cv2.putText(frame_bgr, f"[{y_min:.1f}, {y_max:.1f}]", (x0 + 6, y1 - 6), cv2.FONT_HERSHEY_SIMPLEX, 0.45, (200,200,200), 1, cv2.LINE_AA)
-        # ----- end sparkline -----
-
-        cv2.imshow("Pose", frame_bgr)
-        key = cv2.pollKey() if hasattr(cv2, "pollKey") else cv2.waitKey(1)
-        handle_hotkeys_for_presets(args, key)
-        if args.show_interval > 0:
-            time.sleep(args.show_interval)
-    else:
-        key = -1  # headless mode
-
-    return data_samples.get('pred_instances', None), key
->>>>>>> 6dc8ca25
 
 def mouse_callback(event, x, y, flags, param):
     if event == cv2.EVENT_MOUSEMOVE:
         depth = param.get_distance(x, y)
         print(f"[mouse_callback] Mouse = ({x}, {y}) → Distance: {depth:.3f} meters")
 
-<<<<<<< HEAD
-=======
-
-def main():
-    """Visualize the demo images.
->>>>>>> 6dc8ca25
 
 def main():
     parser = ArgumentParser()
-<<<<<<< HEAD
     parser.add_argument('det_config')
     parser.add_argument('det_checkpoint')
     parser.add_argument('pose_config')
@@ -784,138 +321,11 @@
     parser.add_argument('--plot-seconds', type=float, default=5.0)
     parser.add_argument('--plot-height', type=int, default=80)
     parser.add_argument('--plot-gap-sec', type=float, default=0.4)
-=======
-    parser.add_argument('det_config', help='Config file for detection')
-    parser.add_argument('det_checkpoint', help='Checkpoint file for detection')
-    parser.add_argument('pose_config', help='Config file for pose')
-    parser.add_argument('pose_checkpoint', help='Checkpoint file for pose')
-    parser.add_argument(
-        '--input', type=str, default='', help='Image/Video file')
-    parser.add_argument(
-        '--show',
-        action='store_true',
-        default=False,
-        help='whether to show img')
-    parser.add_argument(
-        '--output-root',
-        type=str,
-        default='',
-        help='root of the output img file. '
-        'Default not saving the visualization images.')
-    parser.add_argument(
-        '--save-predictions',
-        action='store_true',
-        default=False,
-        help='whether to save predicted results')
-    parser.add_argument(
-        '--device', default='cuda:0', help='Device used for inference')
-    parser.add_argument(
-        '--det-cat-id',
-        type=int,
-        default=0,
-        help='Category id for bounding box detection model')
-    parser.add_argument(
-        '--bbox-thr',
-        type=float,
-        default=0.3,
-        help='Bounding box score threshold')
-    parser.add_argument(
-        '--nms-thr',
-        type=float,
-        default=0.3,
-        help='IoU threshold for bounding box NMS')
-    parser.add_argument(
-        '--kpt-thr',
-        type=float,
-        default=0.3,
-        help='Visualizing keypoint thresholds')
-    parser.add_argument(
-        '--draw-heatmap',
-        action='store_true',
-        default=False,
-        help='Draw heatmap predicted by the model')
-    parser.add_argument(
-        '--show-kpt-idx',
-        action='store_true',
-        default=False,
-        help='Whether to show the index of keypoints')
-    parser.add_argument(
-        '--skeleton-style',
-        default='mmpose',
-        type=str,
-        choices=['mmpose', 'openpose'],
-        help='Skeleton style selection')
-    parser.add_argument(
-        '--radius',
-        type=int,
-        default=3,
-        help='Keypoint radius for visualization')
-    parser.add_argument(
-        '--thickness',
-        type=int,
-        default=3,
-        help='Link thickness for visualization')
-    parser.add_argument(
-        '--show-interval', type=int, default=0, help='Sleep seconds per frame')
-    parser.add_argument(
-        '--alpha', type=float, default=0.8, help='The transparency of bboxes')
-    parser.add_argument(
-        '--draw-bbox', action='store_true', help='Draw bboxes of instances')
-
-    #################### my extra arguments
-    parser.add_argument('--show_kpt_subset', default="right_elbow_rom", type=str)
-    parser.add_argument('--rom_test', default="right_elbow_flexion", type=str)
-    parser.add_argument('--show3d', action='store_true')
-
-    # Stability gating knobs
-    parser.add_argument('--stability-mode', default='angle', choices=['angle', 'position', 'both'],
-                        help='What to monitor before starting ROM')
-    
-    parser.add_argument('--stable-window', type=float, default=2.0,
-                        help='Seconds of history used to test stability')
-    
-    parser.add_argument('--min-stable-sec', type=float, default=3.0,
-                        help='How long the signal must stay stable before ROM starts')
-    
-    parser.add_argument('--angle-std-thr', type=float, default=2.0,
-                        help='Max angular std dev (deg) inside window')
-    
-    parser.add_argument('--angle-speed-thr', type=float, default=5.0,
-                        help='Max median angular speed (deg/s) inside window')
-
-    parser.add_argument('--pos-std-mm', type=float, default=5.0,
-                        help='Max positional std dev (mm) inside window')
-    
-    parser.add_argument('--pos-speed-mm', type=float, default=10.0,
-                        help='Max median positional speed (mm/s) inside window')
-    
-    parser.add_argument('--dropout-tolerance', type=float, default=0.3,
-                        help='Seconds of allowed instability before timer resets')
-
-    parser.add_argument('--delta-ema-alpha', type=float, default=0.3,
-                    help='EMA smoothing for delta after ROM starts (0 disables)')
-
-    parser.add_argument('--plot-seconds', type=float, default=5.0,
-                    help='Show a rolling sparkline of the angle over the last X seconds (0 to disable)')
-    parser.add_argument('--plot-width', type=int, default=240,
-                        help='Sparkline width in pixels')
-    parser.add_argument('--plot-height', type=int, default=80,
-                        help='Sparkline height in pixels')
-    parser.add_argument('--plot-margin', type=int, default=10,
-                        help='Margin from edges for the sparkline rectangle')
-
-    assert has_mmdet, 'Please install mmdet to run the demo.'
->>>>>>> 6dc8ca25
 
     assert has_mmdet, 'Please install mmdet to run the demo.'
     args = parser.parse_args()
-<<<<<<< HEAD
 
     args.kpt_preset_name = args.rom_test
-=======
-    # args.show_kpt_subset = presets[args.show_kpt_subset]
-    args.kpt_preset_name = args.show_kpt_subset
->>>>>>> 6dc8ca25
     set_kpt_preset(args, args.kpt_preset_name)
 
     assert args.show or (args.output_root != '')
@@ -952,15 +362,8 @@
     visualizer = VISUALIZERS.build(pose_estimator.cfg.visualizer)
     visualizer.set_dataset_meta(pose_estimator.dataset_meta, skeleton_style=args.skeleton_style)
 
-<<<<<<< HEAD
     state = SessionState()
 
-=======
-    # session state (stability gate)
-    state = SessionState(args)
-
-    # determine input type
->>>>>>> 6dc8ca25
     if args.input == 'webcam':
         input_type = 'webcam'
     elif args.input == 'realsense':
@@ -972,11 +375,7 @@
     if input_type == 'image':
 
         # inference
-<<<<<<< HEAD
         pred_instances, key, combined_bgr = process_one_image(
-=======
-        pred_instances, key = process_one_image(
->>>>>>> 6dc8ca25
             args, args.input, None, detector, pose_estimator, visualizer, 0, state)
 
         if args.save_predictions:
@@ -999,15 +398,9 @@
         # Start streaming
         pipeline_profile = pipeline.start(config)
 
-<<<<<<< HEAD
         # (Optional) depth scale
         depth_sensor = pipeline_profile.get_device().first_depth_sensor()
         depth_scale = depth_sensor.get_depth_scale()  # meters per unit
-=======
-        # Get depth scale (unused but available)
-        depth_sensor = pipeline_profile.get_device().first_depth_sensor()
-        depth_scale = depth_sensor.get_depth_scale()  # in meters per unit
->>>>>>> 6dc8ca25
 
         # Align depth to color
         align = rs.align(rs.stream.color)
@@ -1024,12 +417,7 @@
                 color_image = np.asanyarray(color_frame.get_data())
                 depth_image = depth_frame
 
-<<<<<<< HEAD
                 pred_instances, key, combined_bgr = process_one_image(
-=======
-                # run pose estimator
-                pred_instances, key = process_one_image(
->>>>>>> 6dc8ca25
                     args, color_image, depth_image, detector, pose_estimator, visualizer, 0.001, state)
 
                 if key == 27:  # ESC
@@ -1040,14 +428,7 @@
 
     elif input_type in ['webcam', 'video']:
 
-<<<<<<< HEAD
         cap = cv2.VideoCapture(0) if args.input == 'webcam' else cv2.VideoCapture(args.input)
-=======
-        if args.input == 'webcam':
-            cap = cv2.VideoCapture(0)
-        else:
-            cap = cv2.VideoCapture(args.input)
->>>>>>> 6dc8ca25
 
         video_writer = None
         pred_instances_list = []
@@ -1060,12 +441,7 @@
             if not success:
                 break
 
-<<<<<<< HEAD
             pred_instances, key, combined_bgr = process_one_image(
-=======
-            # topdown pose estimation
-            pred_instances, key = process_one_image(
->>>>>>> 6dc8ca25
                 args, frame, None, detector, pose_estimator, visualizer, 0.001, state)
 
             if key == 27:
@@ -1085,16 +461,9 @@
                     video_writer = cv2.VideoWriter(
                         output_file,
                         fourcc,
-<<<<<<< HEAD
                         25,
                         (W, H))
                 video_writer.write(combined_bgr)
-=======
-                        25,  # saved fps
-                        (frame_vis.shape[1], frame_vis.shape[0]))
-
-                video_writer.write(mmcv.rgb2bgr(frame_vis))
->>>>>>> 6dc8ca25
 
         if video_writer:
             video_writer.release()
